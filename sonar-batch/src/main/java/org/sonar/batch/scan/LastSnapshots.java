--- conflicted
+++ resolved
@@ -62,12 +62,8 @@
   private String loadSourceFromWs(Resource resource) {
     TimeProfiler profiler = new TimeProfiler(LOG).start("Load previous source code of: " + resource.getEffectiveKey()).setLevelToDebug();
     try {
-<<<<<<< HEAD
-      return server.request("/api/sources?resource=" + resource.getEffectiveKey() + "&format=txt", "GET", false, analysisMode.getPreviewReadTimeoutSec() * 1000);
-=======
       return server
-        .request("/api/sources?resource=" + ServerClient.encodeForUrl(resource.getEffectiveKey()) + "&format=txt", false, analysisMode.getPreviewReadTimeoutSec() * 1000);
->>>>>>> 5e7744ae
+        .request("/api/sources?resource=" + ServerClient.encodeForUrl(resource.getEffectiveKey()) + "&format=txt", "GET", false, analysisMode.getPreviewReadTimeoutSec() * 1000);
     } catch (HttpDownloader.HttpException he) {
       if (he.getResponseCode() == 404) {
         return "";
