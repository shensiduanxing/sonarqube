--- conflicted
+++ resolved
@@ -130,22 +130,13 @@
   }
 
   private void disableOrphanResources(final ResourceDto project, final SqlSession session, final PurgeMapper purgeMapper, final PurgeListener purgeListener) {
-<<<<<<< HEAD
+    final List<IdUuidPair> componentIdUuids = new ArrayList<IdUuidPair>();
     session.select("org.sonar.core.purge.PurgeMapper.selectComponentIdUuidsToDisable", project.getId(), new ResultHandler() {
-=======
-    final List<IdUuidPair> componentIdUuids = new ArrayList<IdUuidPair>();
-    session.select("org.sonar.core.purge.PurgeMapper.selectResourceIdsToDisable", project.getId(), new ResultHandler() {
->>>>>>> 9b6a8ecd
       @Override
       public void handleResult(ResultContext resultContext) {
         IdUuidPair componentIdUuid = (IdUuidPair) resultContext.getResultObject();
         if (componentIdUuid.getId() != null) {
-<<<<<<< HEAD
-          disableResource(componentIdUuid, purgeMapper);
-          purgeListener.onComponentDisabling(componentIdUuid.getUuid());
-=======
           componentIdUuids.add(componentIdUuid);
->>>>>>> 9b6a8ecd
         }
       }
     });
