--- conflicted
+++ resolved
@@ -41,7 +41,6 @@
     <%= javascript_include_tag 'third-party/tablekit' %>
     <%= javascript_include_tag 'third-party/jquery.min' %>
     <%= javascript_include_tag 'third-party/jquery-ui.min' %>
-    <%= javascript_include_tag 'third-party/jquery-ui.tabs' %>
     <%= javascript_include_tag 'third-party/d3.v3.min' %>
     <%= javascript_include_tag 'third-party/underscore-min' %>
     <%= javascript_include_tag 'third-party/backbone-min' %>
@@ -49,11 +48,7 @@
     <%= javascript_include_tag 'third-party/handlebars' %>
     <%= javascript_include_tag 'third-party/jquery.ba-throttle-debounce.min.js' %>
     <%= javascript_include_tag 'third-party/select2.min' %>
-<<<<<<< HEAD
-=======
-    <%= javascript_include_tag 'third-party/d3-cloud/d3.layout.cloud' %>
     <%= javascript_include_tag 'third-party/moment.min' %>
->>>>>>> 2383f1a0
 
     <%= javascript_include_tag 'widgets/widget' %>
     <%= javascript_include_tag 'widgets/bubble-chart' %>
@@ -78,6 +73,7 @@
 
     <%= javascript_include_tag 'navigator/issues' %>
     <%= javascript_include_tag 'navigator/issues-app' %>
+    <%= javascript_include_tag 'navigator/issues-app-old' %>
 
     <%= javascript_include_tag 'navigator/measures-app' %>
 
