<div class="bubble-popup-container">
  {{#if inRemovedComponent}}
    <div class="alert alert-warning spacer-bottom">{{t 'duplications.dups_found_on_deleted_resource'}}</div>
  {{/if}}
  {{#notEmpty duplications}}
    <div class="bubble-popup-title">{{t 'component_viewer.transition.duplication'}}</div>
    {{#each duplications}}
      <div class="bubble-popup-section">
        <div class="component-name">
          {{#notEqComponents file ../component}}
            <div class="component-name-parent">
              <i class="icon-qualifier-trk"></i>&nbsp;<a href="{{dashboardUrl file.project}}">{{file.projectName}}</a>
            </div>
            {{#if file.subProjectName}}
              <div class="component-name-parent">
                <i class="icon-qualifier-trk"></i>&nbsp;<a
                  href="{{dashboardUrl file.subProject}}">{{file.subProjectName}}</a>
              </div>
            {{/if}}
          {{/notEqComponents}}

          {{#notEq file.key ../component.key}}
            <div class="component-name-path">
<<<<<<< HEAD
              <a data-uuid="{{file.uuid}}" title="{{file.name}}">
=======
              <a class="link-action" data-key="{{file.key}}" title="{{file.name}}">
>>>>>>> 438fd4cd
                <span>{{collapsedDirFromPath file.name}}</span><span
                  class="component-name-file">{{fileFromPath file.name}}</span>
              </a>
            </div>
          {{/notEq}}

          <div class="component-name-path">
            Lines:
            {{#joinEach blocks ','}}
<<<<<<< HEAD
              <a class="link-action" data-uuid="{{../file.uuid}}" data-line="{{from}}">
=======
              <a class="link-action" data-key="{{../file.key}}" data-line="{{from}}">
>>>>>>> 438fd4cd
                {{from}} – {{sum from size -1}}
              </a>
            {{/joinEach}}
          </div>
        </div>
      </div>
    {{/each}}
  {{/notEmpty}}
</div>

<div class="bubble-popup-arrow"></div><|MERGE_RESOLUTION|>--- conflicted
+++ resolved
@@ -21,11 +21,7 @@
 
           {{#notEq file.key ../component.key}}
             <div class="component-name-path">
-<<<<<<< HEAD
-              <a data-uuid="{{file.uuid}}" title="{{file.name}}">
-=======
-              <a class="link-action" data-key="{{file.key}}" title="{{file.name}}">
->>>>>>> 438fd4cd
+              <a class="link-action" data-uuid="{{file.uuid}}" title="{{file.name}}">
                 <span>{{collapsedDirFromPath file.name}}</span><span
                   class="component-name-file">{{fileFromPath file.name}}</span>
               </a>
@@ -35,11 +31,7 @@
           <div class="component-name-path">
             Lines:
             {{#joinEach blocks ','}}
-<<<<<<< HEAD
               <a class="link-action" data-uuid="{{../file.uuid}}" data-line="{{from}}">
-=======
-              <a class="link-action" data-key="{{../file.key}}" data-line="{{from}}">
->>>>>>> 438fd4cd
                 {{from}} – {{sum from size -1}}
               </a>
             {{/joinEach}}
