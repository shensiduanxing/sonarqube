--- conflicted
+++ resolved
@@ -81,7 +81,6 @@
       <artifactId>commons-codec</artifactId>
     </dependency>
     <dependency>
-<<<<<<< HEAD
       <groupId>commons-lang</groupId>
       <artifactId>commons-lang</artifactId>
     </dependency>
@@ -90,12 +89,6 @@
       <artifactId>commons-collections</artifactId>
     </dependency>
     <dependency>
-      <groupId>jfree</groupId>
-      <artifactId>jfreechart</artifactId>
-    </dependency>
-    <dependency>
-=======
->>>>>>> ee925d0a
       <groupId>org.slf4j</groupId>
       <artifactId>slf4j-api</artifactId>
     </dependency>
